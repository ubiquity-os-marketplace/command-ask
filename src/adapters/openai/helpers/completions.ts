import OpenAI from "openai";
import { Context } from "../../../types";
import { SuperOpenAi } from "./openai";
<<<<<<< HEAD
import { logger } from "../../../helpers/errors";
import { appendToConversation } from "./append-to-base-chat-history";
import { getAnswerAndTokenUsage } from "./get-answer-and-token-usage";
import { CreationParams, ResponseFromLlm, ToolCallResponse } from "../types";
import { MAX_COMPLETION_TOKENS } from "../constants";
// import { LLM_TOOLS } from "./llm-tools";
=======
import { CompletionsModelHelper, ModelApplications } from "../../../types/llm";
import { encode } from "gpt-tokenizer";
import { logger } from "../../../helpers/errors";

export interface CompletionsType {
  answer: string;
  groundTruths: string[];
  tokenUsage: {
    input: number;
    output: number;
    total: number;
  };
}
>>>>>>> 27184779

export class Completions extends SuperOpenAi {
  protected context: Context;

  constructor(client: OpenAI, context: Context) {
    super(client, context);
    this.context = context;
  }

<<<<<<< HEAD
  async createCompletion(params: CreationParams, messages?: OpenAI.Chat.Completions.ChatCompletionMessageParam[]): Promise<ResponseFromLlm> {
    const { model } = params;
=======
  getModelMaxTokenLimit(model: string): number {
    // could be made more robust, unfortunately, there's no endpoint to get the model token limit
    const tokenLimits = new Map<string, number>([
      ["o1-mini", 128_000],
      ["o1-preview", 128_000],
      ["gpt-4-turbo", 128_000],
      ["gpt-4o", 128_000],
      ["gpt-4o-mini", 128_000],
      ["gpt-4", 8_192],
      ["gpt-3.5-turbo-0125", 16_385],
      ["gpt-3.5-turbo", 16_385],
    ]);

    return tokenLimits.get(model) || 128_000;
  }

  getModelMaxOutputLimit(model: string): number {
    // could be made more robust, unfortunately, there's no endpoint to get the model token limit
    const tokenLimits = new Map<string, number>([
      ["o1-mini", 65_536],
      ["o1-preview", 32_768],
      ["gpt-4-turbo", 4_096],
      ["gpt-4o-mini", 16_384],
      ["gpt-4o", 16_384],
      ["gpt-4", 8_192],
      ["gpt-3.5-turbo-0125", 4_096],
      ["gpt-3.5-turbo", 4_096],
    ]);

    return tokenLimits.get(model) || 16_384;
  }

  async getModelTokenLimit(): Promise<number> {
    return this.getModelMaxTokenLimit("o1-mini");
  }

  async createCompletion(
    query: string,
    model: string = "o1-mini",
    additionalContext: string[],
    localContext: string[],
    groundTruths: string[],
    botName: string,
    maxTokens: number
  ): Promise<CompletionsType> {
    const numTokens = await this.findTokenLength(query, additionalContext, localContext, groundTruths);
    logger.info(`Number of tokens: ${numTokens}`);

    const sysMsg = [
      "You Must obey the following ground truths: ",
      JSON.stringify(groundTruths) + "\n",
      "You are tasked with assisting as a GitHub bot by generating responses based on provided chat history and similar responses, focusing on using available knowledge within the provided corpus, which may contain code, documentation, or incomplete information. Your role is to interpret and use this knowledge effectively to answer user questions.\n\n# Steps\n\n1. **Understand Context**: Review the chat history and any similar provided responses to understand the context.\n2. **Extract Relevant Information**: Identify key pieces of information, even if they are incomplete, from the available corpus.\n3. **Apply Knowledge**: Use the extracted information and relevant documentation to construct an informed response.\n4. **Draft Response**: Compile the gathered insights into a coherent and concise response, ensuring it's clear and directly addresses the user's query.\n5. **Review and Refine**: Check for accuracy and completeness, filling any gaps with logical assumptions where necessary.\n\n# Output Format\n\n- Concise and coherent responses in paragraphs that directly address the user's question.\n- Incorporate inline code snippets or references from the documentation if relevant.\n\n# Examples\n\n**Example 1**\n\n*Input:*\n- Chat History: \"What was the original reason for moving the LP tokens?\"\n- Corpus Excerpts: \"It isn't clear to me if we redid the staking yet and if we should migrate. If so, perhaps we should make a new issue instead. We should investigate whether the missing LP tokens issue from the MasterChefV2.1 contract is critical to the decision of migrating or not.\"\n\n*Output:*\n\"It was due to missing LP tokens issue from the MasterChefV2.1 Contract.\n\n# Notes\n\n- Ensure the response is crafted from the corpus provided, without introducing information outside of what's available or relevant to the query.\n- Consider edge cases where the corpus might lack explicit answers, and justify responses with logical reasoning based on the existing information.",
      `Your name is: ${botName}`,
      "\n",
      "Main Context (Provide additional precedence in terms of information): ",
      localContext.join("\n"),
      "Secondary Context: ",
      additionalContext.join("\n"),
    ].join("\n");

    logger.info(`System message: ${sysMsg}`);
    logger.info(`Query: ${query}`);

>>>>>>> 27184779
    const res: OpenAI.Chat.Completions.ChatCompletion = await this.client.chat.completions.create({
      // tools: LLM_TOOLS, might not be a good idea to have this available for the general chatbot
      model: model,
<<<<<<< HEAD
      messages: messages || appendToConversation(params),
      temperature: 0.2,
      // This value is now deprecated in favor of max_completion_tokens, and is not compatible with o1 series models.
      // max_COMPLETION_tokens: MAX_COMPLETION_TOKENS,

      /**An upper bound for the number of tokens that can be generated for a completion, including visible output tokens and reasoning tokens. */
      max_completion_tokens: MAX_COMPLETION_TOKENS,
=======
      messages: [
        {
          role: "system",
          content: [
            {
              type: "text",
              text: sysMsg,
            },
          ],
        },
        {
          role: "user",
          content: [
            {
              type: "text",
              text: query,
            },
          ],
        },
      ],
      temperature: 0.2,
      max_tokens: maxTokens,
>>>>>>> 27184779
      top_p: 0.5,
      frequency_penalty: 0,
      presence_penalty: 0,
      response_format: {
        type: "text",
      },
    });

<<<<<<< HEAD
    await this.handleFunctionCalling(res, params);

    return getAnswerAndTokenUsage(res);
  }

  async handleFunctionCalling(res: OpenAI.Chat.Completions.ChatCompletion, params: CreationParams) {
    const { systemMessage, prompt, model, additionalContext, localContext, groundTruths, botName } = params;
    if (res.choices[0].finish_reason === "function_call") {
      const toolCalls = res.choices[0].message.tool_calls;
      const choiceMessage = res.choices[0]["message"];

      if (!toolCalls) {
        return;
      }

      const fnCallResults: ToolCallResponse[] = [];

      for (const toolCall of toolCalls) {
        const { name, arguments: args } = toolCall.function;
        let parsedArgs: { should_convert: boolean } = JSON.parse(args);

        if (name === "convert_pull_request_to_draft") {
          try {
            parsedArgs = JSON.parse(args);
          } catch (er) {
            throw logger.error("Error parsing args for convert_pull_request_to_draft", {
              args,
              er,
            });
          }
          let fnCallResponse;

          if (!parsedArgs.should_convert) {
            fnCallResponse = {
              role: "tool",
              content: "pull request meets the specification, no action taken.",
              tool_call_id: toolCall.id,
            };
          } else {
            let number;

            if ("pull_request" in this.context.payload) {
              number = this.context.payload.pull_request.number;
            } else if ("issue" in this.context.payload) {
              number = this.context.payload.issue.number;
            }

            if (!number) {
              throw logger.error("No pull request or issue number found in payload");
            }

            await this.context.octokit.pulls.update({
              owner: this.context.payload.repository.owner.login,
              repo: this.context.payload.repository.name,
              pull_number: number,
              draft: true,
            });

            fnCallResponse = {
              role: "tool",
              content: "pull request did not meet the specification, converted to draft.",
              tool_call_id: toolCall.id,
            };
          }

          fnCallResults.push({
            response: choiceMessage,
            tool_call_response: {
              content: fnCallResponse.content,
              role: "tool",
              tool_call_id: toolCall.id,
            },
          });
        }
      }
      const newChat = appendToConversation(params, fnCallResults);

      return await this.createCompletion(
        {
          systemMessage,
          prompt,
          model,
          additionalContext,
          localContext,
          groundTruths,
          botName,
        },
        newChat
      );
    }
=======
    const answer = res.choices[0].message;
    if (answer && answer.content && res.usage) {
      return {
        answer: answer.content,
        groundTruths,
        tokenUsage: { input: res.usage.prompt_tokens, output: res.usage.completion_tokens, total: res.usage.total_tokens },
      };
    }
    return { answer: "", tokenUsage: { input: 0, output: 0, total: 0 }, groundTruths };
  }

  async createGroundTruthCompletion<TApp extends ModelApplications>(
    context: Context,
    groundTruthSource: string,
    systemMsg: string,
    model: CompletionsModelHelper<TApp>
  ): Promise<string | null> {
    const {
      env: { OPENAI_API_KEY },
      config: { openAiBaseUrl },
    } = context;

    const openAi = new OpenAI({
      apiKey: OPENAI_API_KEY,
      ...(openAiBaseUrl && { baseURL: openAiBaseUrl }),
    });

    const msgs = [
      {
        role: "system",
        content: systemMsg,
      },
      {
        role: "user",
        content: groundTruthSource,
      },
    ] as OpenAI.Chat.Completions.ChatCompletionMessageParam[];

    const res = await openAi.chat.completions.create({
      messages: msgs,
      model: model,
    });

    return res.choices[0].message.content;
  }

  async findTokenLength(prompt: string, additionalContext: string[] = [], localContext: string[] = [], groundTruths: string[] = []): Promise<number> {
    // disallowedSpecial: new Set() because we pass the entire diff as the prompt we should account for all special characters
    return encode(prompt + additionalContext.join("\n") + localContext.join("\n") + groundTruths.join("\n"), { disallowedSpecial: new Set() }).length;
>>>>>>> 27184779
  }
}<|MERGE_RESOLUTION|>--- conflicted
+++ resolved
@@ -1,17 +1,13 @@
 import OpenAI from "openai";
 import { Context } from "../../../types";
 import { SuperOpenAi } from "./openai";
-<<<<<<< HEAD
 import { logger } from "../../../helpers/errors";
 import { appendToConversation } from "./append-to-base-chat-history";
 import { getAnswerAndTokenUsage } from "./get-answer-and-token-usage";
 import { CreationParams, ResponseFromLlm, ToolCallResponse } from "../types";
 import { MAX_COMPLETION_TOKENS } from "../constants";
-// import { LLM_TOOLS } from "./llm-tools";
-=======
 import { CompletionsModelHelper, ModelApplications } from "../../../types/llm";
 import { encode } from "gpt-tokenizer";
-import { logger } from "../../../helpers/errors";
 
 export interface CompletionsType {
   answer: string;
@@ -22,7 +18,6 @@
     total: number;
   };
 }
->>>>>>> 27184779
 
 export class Completions extends SuperOpenAi {
   protected context: Context;
@@ -32,10 +27,6 @@
     this.context = context;
   }
 
-<<<<<<< HEAD
-  async createCompletion(params: CreationParams, messages?: OpenAI.Chat.Completions.ChatCompletionMessageParam[]): Promise<ResponseFromLlm> {
-    const { model } = params;
-=======
   getModelMaxTokenLimit(model: string): number {
     // could be made more robust, unfortunately, there's no endpoint to get the model token limit
     const tokenLimits = new Map<string, number>([
@@ -72,14 +63,25 @@
     return this.getModelMaxTokenLimit("o1-mini");
   }
 
+
   async createCompletion(
-    query: string,
-    model: string = "o1-mini",
-    additionalContext: string[],
-    localContext: string[],
-    groundTruths: string[],
-    botName: string,
-    maxTokens: number
+    {
+      query,
+      model,
+      additionalContext,
+      localContext,
+      groundTruths,
+      botName,
+      maxTokens,
+    }: {
+      query: string,
+      model: string,
+      additionalContext: string[],
+      localContext: string[],
+      groundTruths: string[],
+      botName: string,
+      maxTokens: number
+    }
   ): Promise<CompletionsType> {
     const numTokens = await this.findTokenLength(query, additionalContext, localContext, groundTruths);
     logger.info(`Number of tokens: ${numTokens}`);
@@ -99,19 +101,9 @@
     logger.info(`System message: ${sysMsg}`);
     logger.info(`Query: ${query}`);
 
->>>>>>> 27184779
     const res: OpenAI.Chat.Completions.ChatCompletion = await this.client.chat.completions.create({
       // tools: LLM_TOOLS, might not be a good idea to have this available for the general chatbot
       model: model,
-<<<<<<< HEAD
-      messages: messages || appendToConversation(params),
-      temperature: 0.2,
-      // This value is now deprecated in favor of max_completion_tokens, and is not compatible with o1 series models.
-      // max_COMPLETION_tokens: MAX_COMPLETION_TOKENS,
-
-      /**An upper bound for the number of tokens that can be generated for a completion, including visible output tokens and reasoning tokens. */
-      max_completion_tokens: MAX_COMPLETION_TOKENS,
-=======
       messages: [
         {
           role: "system",
@@ -133,8 +125,11 @@
         },
       ],
       temperature: 0.2,
-      max_tokens: maxTokens,
->>>>>>> 27184779
+      // This value is now deprecated in favor of max_completion_tokens, and is not compatible with o1 series models.
+      // max_COMPLETION_tokens: MAX_COMPLETION_TOKENS,
+
+      /**An upper bound for the number of tokens that can be generated for a completion, including visible output tokens and reasoning tokens. */
+      max_completion_tokens: MAX_COMPLETION_TOKENS,
       top_p: 0.5,
       frequency_penalty: 0,
       presence_penalty: 0,
@@ -143,7 +138,6 @@
       },
     });
 
-<<<<<<< HEAD
     await this.handleFunctionCalling(res, params);
 
     return getAnswerAndTokenUsage(res);
@@ -234,7 +228,6 @@
         newChat
       );
     }
-=======
     const answer = res.choices[0].message;
     if (answer && answer.content && res.usage) {
       return {
@@ -284,6 +277,5 @@
   async findTokenLength(prompt: string, additionalContext: string[] = [], localContext: string[] = [], groundTruths: string[] = []): Promise<number> {
     // disallowedSpecial: new Set() because we pass the entire diff as the prompt we should account for all special characters
     return encode(prompt + additionalContext.join("\n") + localContext.join("\n") + groundTruths.join("\n"), { disallowedSpecial: new Set() }).length;
->>>>>>> 27184779
   }
 }