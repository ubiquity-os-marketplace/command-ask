--- conflicted
+++ resolved
@@ -1,51 +1,15 @@
 import { CompletionsType } from "../adapters/openai/helpers/completions";
-<<<<<<< HEAD
-import { CommentSimilaritySearchResult } from "../adapters/supabase/helpers/comment";
-import { IssueSimilaritySearchResult } from "../adapters/supabase/helpers/issues";
 import { bubbleUpErrorComment, logger } from "../helpers/errors";
-=======
->>>>>>> d5de282f
 import { formatChatHistory } from "../helpers/format-chat-history";
-import { recursivelyFetchLinkedIssues } from "../helpers/issue-fetching";
+import { fetchSimilarContent } from "../helpers/issue-fetching";
 import { Context } from "../types";
 import { fetchRepoDependencies, fetchRepoLanguageStats } from "./ground-truths/chat-bot";
 import { findGroundTruths } from "./ground-truths/find-ground-truths";
-<<<<<<< HEAD
-=======
-import { bubbleUpErrorComment, logger } from "../helpers/errors";
-import { fetchSimilarContent } from "../helpers/issue-fetching";
->>>>>>> d5de282f
 
 export async function askQuestion(context: Context, question: string): Promise<CompletionsType> {
   if (!question) {
     throw logger.error("No question provided");
   }
-<<<<<<< HEAD
-  // using any links in comments or issue/pr bodies to fetch more context
-  const { specAndBodies, streamlinedComments } = await recursivelyFetchLinkedIssues({
-    context,
-    owner: context.payload.repository.owner.login,
-    repo: context.payload.repository.name,
-  });
-  // build a nicely structured system message containing a streamlined chat history
-  // includes the current issue, any linked issues, and any linked PRs
-  const formattedChat = await formatChatHistory(context, streamlinedComments, specAndBodies);
-  logger.info(`${formattedChat.join("")}`);
-  return await askLlm(context, question, formattedChat);
-}
-
-export async function askLlm(context: Context, question: string, formattedChat: string[]): Promise<CompletionsType> {
-  const {
-    env: { UBIQUITY_OS_APP_NAME },
-    config: { model, similarityThreshold, maxTokens },
-    adapters: {
-      supabase: { comment, issue },
-      voyage: { reranker },
-      openai: { completions },
-    },
-  } = context;
-=======
->>>>>>> d5de282f
 
   context.logger.info("Asking LLM question: " + question);
   try {
