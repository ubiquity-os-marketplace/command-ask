import { db } from "./__mocks__/db";
import { server } from "./__mocks__/node";
import usersGet from "./__mocks__/users-get.json";
import { expect, describe, beforeAll, beforeEach, afterAll, afterEach, it } from "@jest/globals";
<<<<<<< HEAD
import { Logs } from "@ubiquity-os/ubiquity-os-logger";
=======
>>>>>>> 27184779
import { Context, SupportedEventsU } from "../src/types";
import { drop } from "@mswjs/data";
import issueTemplate from "./__mocks__/issue-template";
import repoTemplate from "./__mocks__/repo-template";
import { askQuestion } from "../src/handlers/ask-llm";
import { runPlugin } from "../src/plugin";
import { TransformDecodeCheckError, Value } from "@sinclair/typebox/value";
import { envSchema } from "../src/types/env";
<<<<<<< HEAD
import { ResponseFromLlm } from "../src/adapters/openai/helpers/completions";
=======
import { CompletionsType } from "../src/adapters/openai/helpers/completions";
import { logger } from "../src/helpers/errors";
>>>>>>> 27184779

const TEST_QUESTION = "what is pi?";
const TEST_SLASH_COMMAND = "@UbiquityOS what is pi?";
const LOG_CALLER = "_Logs.<anonymous>";
const ISSUE_ID_2_CONTENT = "More context here #2";
const ISSUE_ID_3_CONTENT = "More context here #3";
const MOCK_ANSWER = "This is a mock answer for the chat";

type Comment = {
  id: number;
  user: {
    login: string;
    type: string;
  };
  body: string;
  url: string;
  html_url: string;
  owner: string;
  repo: string;
  issue_number: number;
  issue_url?: string;
  pull_request_url?: string;
};

const octokit = jest.requireActual("@octokit/rest");
jest.requireActual("openai");

// extractDependencies

jest.mock("../src/handlers/ground-truths/chat-bot", () => {
  return {
    fetchRepoDependencies: jest.fn().mockReturnValue({
      dependencies: {},
      devDependencies: {},
    }),
    extractDependencies: jest.fn(),
    // [string, number][]
    fetchRepoLanguageStats: jest.fn().mockReturnValue([
      ["JavaScript", 100],
      ["TypeScript", 200],
    ]),
  };
});

beforeAll(() => {
  server.listen();
});
afterEach(() => {
  drop(db);
  server.resetHandlers();
});
afterAll(() => server.close());

// TESTS

describe("Ask plugin tests", () => {
  beforeEach(async () => {
    jest.clearAllMocks();
    await setupTests();
  });

  it("should ask GPT a question", async () => {
    const ctx = createContext(TEST_SLASH_COMMAND);
    createComments([transformCommentTemplate(1, 1, TEST_QUESTION, "ubiquity", "test-repo", true)]);
    const res = await askQuestion(ctx, TEST_QUESTION);

    expect(res).toBeDefined();

    expect(res?.answer).toBe(MOCK_ANSWER);
  });

  it("should not ask GPT a question if comment is from a bot", async () => {
    const ctx = createContext(TEST_SLASH_COMMAND);
    const infoSpy = jest.spyOn(ctx.logger, "info");

    createComments([transformCommentTemplate(1, 1, TEST_QUESTION, "ubiquity", "test-repo", true)]);
    if (!ctx.payload.comment.user) return;
    ctx.payload.comment.user.type = "Bot";
    await runPlugin(ctx);

    expect(infoSpy).toHaveBeenCalledWith("Comment is from a bot. Skipping.");
  });

  it("should not ask GPT a question if comment does not start with bot name", async () => {
    const ctx = createContext(TEST_QUESTION);
    const infoSpy = jest.spyOn(ctx.logger, "info");

    createComments([transformCommentTemplate(1, 1, TEST_QUESTION, "ubiquity", "test-repo", true)]);
    await runPlugin(ctx);

    expect(infoSpy).toHaveBeenCalledWith("Comment does not mention the app. Skipping.");
  });

  it("should not ask GPT a question if no question is provided", async () => {
    const ctx = createContext(`@UbiquityOS `);
    const infoSpy = jest.spyOn(ctx.logger, "info");

    createComments([transformCommentTemplate(1, 1, TEST_QUESTION, "ubiquity", "test-repo", true)]);
    await runPlugin(ctx);

    expect(infoSpy).toHaveBeenCalledWith("No question provided. Skipping.");
  });
  it("Should throw if OPENAI_API_KEY is not defined", () => {
    const settings = {};
    expect(() => Value.Decode(envSchema, settings)).toThrow(TransformDecodeCheckError);
  });

  it("should construct the chat history correctly", async () => {
    const ctx = createContext(TEST_SLASH_COMMAND);
    const infoSpy = jest.spyOn(ctx.logger, "info");
    createComments([
      transformCommentTemplate(1, 1, ISSUE_ID_2_CONTENT, "ubiquity", "test-repo", true, "2"),
      transformCommentTemplate(2, 1, TEST_QUESTION, "ubiquity", "test-repo", true, "1"),
      transformCommentTemplate(3, 2, ISSUE_ID_3_CONTENT, "ubiquity", "test-repo", true, "3"),
      transformCommentTemplate(4, 3, "Just a comment", "ubiquity", "test-repo", true, "1"),
    ]);

    await runPlugin(ctx);
    const prompt = `=== Current Task Specification === ubiquity/test-repo/1 ===

    This is a demo spec for a demo task just perfect for testing.

    === End Current Task Specification === ubiquity/test-repo/1 ===

    === Current Task Conversation === ubiquity/test-repo/1 ===

    1 ubiquity: ${ISSUE_ID_2_CONTENT} [#2](https://www.github.com/ubiquity/test-repo/issues/2)
    2 ubiquity: ${TEST_QUESTION} [#1](https://www.github.com/ubiquity/test-repo/issues/1)
    === End Current Task Conversation === ubiquity/test-repo/1 ===

    === README === ubiquity/test-repo/1 === 
    
    {"content":"This is a mock README file"} 

    === End README === ubiquity/test-repo/1 ===

    === Linked Task Specification === ubiquity/test-repo/2 ===

    Related to issue #3
    === End Linked Task Specification === ubiquity/test-repo/2 ===

    === Linked Task Conversation === ubiquity/test-repo/2 ===

    3 ubiquity: ${ISSUE_ID_3_CONTENT} [#3](https://www.github.com/ubiquity/test-repo/issues/3)
    === End Linked Task Conversation === ubiquity/test-repo/2 ===

   === Linked Task Specification === ubiquity/test-repo/3 ===

    Just another issue
    === End Linked Task Specification === ubiquity/test-repo/3 ===

    === Linked Task Conversation === ubiquity/test-repo/3 ===

    4 ubiquity: Just a comment [#1](https://www.github.com/ubiquity/test-repo/issues/1)
    === End Linked Task Conversation === ubiquity/test-repo/3 ===`;

    const normalizedExpected = normalizeString(prompt);
    const normalizedReceived = normalizeString(infoSpy.mock.calls[0][0] as string);

    expect(normalizedReceived).toEqual(normalizedExpected);
    expect(infoSpy).toHaveBeenNthCalledWith(2, "Answer: This is a mock answer for the chat", {
      caller: LOG_CALLER,
      metadata: {
        tokenUsage: {
          input: 1000,
          output: 150,
          total: 1150,
        },
        groundTruths: ["This is a mock answer for the chat"],
      },
    });
  });
});

// HELPERS

function normalizeString(str: string) {
  return str.replace(/\s+/g, " ").trim();
}

function transformCommentTemplate(commentId: number, issueNumber: number, body: string, owner: string, repo: string, isIssue = true, linkTo: string = "1") {
  const COMMENT_TEMPLATE = {
    id: 1,
    user: {
      login: "ubiquity",
      type: "User",
    },
    body: body,
    url: "https://api.github.com/repos/ubiquity/test-repo/issues/comments/1",
    html_url: "https://www.github.com/ubiquity/test-repo/issues/1",
    owner: "ubiquity",
    repo: "test-repo",
    issue_number: 1,
  };

  const comment: Comment = {
    id: commentId,
    user: {
      login: COMMENT_TEMPLATE.user.login,
      type: "User",
    },
    body: body + ` [#${linkTo}](${COMMENT_TEMPLATE.html_url.replace("1", linkTo.toString())})`,
    url: COMMENT_TEMPLATE.url.replace("1", issueNumber.toString()),
    html_url: COMMENT_TEMPLATE.html_url.replace("1", issueNumber.toString()),
    owner: owner,
    repo: repo,
    issue_number: issueNumber,
  };

  if (isIssue) {
    comment.issue_url = COMMENT_TEMPLATE.html_url.replace("1", issueNumber.toString());
  } else {
    comment.pull_request_url = COMMENT_TEMPLATE.html_url.replace("1", issueNumber.toString());
  }

  return comment;
}

async function setupTests() {
  for (const item of usersGet) {
    db.users.create(item);
  }

  db.repo.create({
    ...repoTemplate,
  });

  db.issue.create({
    ...issueTemplate,
  });

  db.issue.create({
    ...issueTemplate,
    id: 2,
    number: 2,
    body: "Related to issue #3",
  });

  db.issue.create({
    ...issueTemplate,
    id: 3,
    number: 3,
    body: "Just another issue",
  });
}

function createComments(comments: Comment[]) {
  for (const comment of comments) {
    db.comments.create({
      ...comment,
    });
  }
}

function createContext(body = TEST_SLASH_COMMAND) {
  const user = db.users.findFirst({ where: { id: { equals: 1 } } });
  return {
    payload: {
      issue: db.issue.findFirst({ where: { id: { equals: 1 } } }) as unknown as Context<"issue_comment.created">["payload"]["issue"],
      sender: user,
      repository: db.repo.findFirst({ where: { id: { equals: 1 } } }) as unknown as Context<"issue_comment.created">["payload"]["repository"],
      comment: { body, user: user } as unknown as Context<"issue_comment.created">["payload"]["comment"],
      action: "created" as string,
      installation: { id: 1 } as unknown as Context<"issue_comment.created">["payload"]["installation"],
      organization: { login: "ubiquity" } as unknown as Context<"issue_comment.created">["payload"]["organization"],
    },
    owner: "ubiquity",
    repo: "test-repo",
    logger: logger,
    config: {},
    env: {
      UBIQUITY_OS_APP_NAME: "UbiquityOS",
      OPENAI_API_KEY: "test",
    },
    adapters: {
      supabase: {
        issue: {
          getIssue: async () => {
            return [
              {
                id: "1",
                markdown: "This is a demo spec for a demo task just perfect for testing.",
                plaintext: "This is a demo spec for a demo task just perfect for testing.",
                author_id: 1,
                created_at: new Date().toISOString(),
                modified_at: new Date().toISOString(),
                embedding: [1, 2, 3],
              },
            ];
          },
          findSimilarIssues: async () => {
            return [
              {
                issue_id: "2",
                issue_plaintext: "Related to issue #3",
                similarity: 0.5,
              },
              {
                issue_id: "3",
                issue_plaintext: "Some other issue",
                similarity: 0.3,
              },
            ];
          },
        },
        comment: {
          getComments: async () => {
            return [
              {
                id: "1",
                plaintext: TEST_QUESTION,
                markdown: TEST_QUESTION,
                author_id: 1,
                created_at: new Date().toISOString(),
                modified_at: new Date().toISOString(),
                embedding: [1, 2, 3],
              },
              {
                id: "2",
                plaintext: ISSUE_ID_2_CONTENT,
                markdown: ISSUE_ID_2_CONTENT,
                author_id: 1,
                created_at: new Date().toISOString(),
                modified_at: new Date().toISOString(),
                embedding: [1, 2, 3],
              },
              {
                id: "3",
                plaintext: ISSUE_ID_3_CONTENT,
                markdown: ISSUE_ID_3_CONTENT,
                author_id: 1,
                created_at: new Date().toISOString(),
                modified_at: new Date().toISOString(),
                embedding: [1, 2, 3],
              },
              {
                id: "4",
                plaintext: "Something new",
                markdown: "Something new",
                author_id: 1,
                created_at: new Date().toISOString(),
                modified_at: new Date().toISOString(),
                embedding: [1, 2, 3],
              },
            ];
          },
          findSimilarComments: async () => {
            return [
              {
                id: "2",
                plaintext: ISSUE_ID_2_CONTENT,
                markdown: ISSUE_ID_2_CONTENT,
                author_id: 1,
                created_at: new Date().toISOString(),
                modified_at: new Date().toISOString(),
                embedding: [1, 2, 3],
              },
              {
                id: "3",
                plaintext: ISSUE_ID_3_CONTENT,
                markdown: ISSUE_ID_3_CONTENT,
                author_id: 1,
                created_at: new Date().toISOString(),
                modified_at: new Date().toISOString(),
                embedding: [1, 2, 3],
              },
              {
                id: "4",
                plaintext: "New Comment",
                markdown: "New Comment",
                author_id: 1,
                created_at: new Date().toISOString(),
                modified_at: new Date().toISOString(),
                embedding: [1, 2, 3],
              },
            ];
          },
        },
      },
      voyage: {
        embedding: {
          createEmbedding: async () => {
            return new Array(1024).fill(0);
          },
        },
        reranker: {
          reRankResults: async (similarText: string[]) => {
            return similarText;
          },
        },
      },
      openai: {
        completions: {
<<<<<<< HEAD
          createCompletion: async (): Promise<ResponseFromLlm> => {
=======
          getModelMaxTokenLimit: () => {
            return 50000;
          },
          getModelMaxOutputLimit: () => {
            return 50000;
          },
          createCompletion: async (): Promise<CompletionsType> => {
>>>>>>> 27184779
            return {
              answer: MOCK_ANSWER,
              groundTruths: [MOCK_ANSWER],
              tokenUsage: {
                input: 1000,
                output: 150,
                total: 1150,
              },
            };
          },
          findTokenLength: async () => {
            return 1000;
          },
          createGroundTruthCompletion: async (): Promise<string> => {
            return `["${MOCK_ANSWER}"]`;
          },
        },
      },
    },
    octokit: new octokit.Octokit(),
    eventName: "issue_comment.created" as SupportedEventsU,
  } as unknown as Context<"issue_comment.created">;
}<|MERGE_RESOLUTION|>--- conflicted
+++ resolved
@@ -2,10 +2,6 @@
 import { server } from "./__mocks__/node";
 import usersGet from "./__mocks__/users-get.json";
 import { expect, describe, beforeAll, beforeEach, afterAll, afterEach, it } from "@jest/globals";
-<<<<<<< HEAD
-import { Logs } from "@ubiquity-os/ubiquity-os-logger";
-=======
->>>>>>> 27184779
 import { Context, SupportedEventsU } from "../src/types";
 import { drop } from "@mswjs/data";
 import issueTemplate from "./__mocks__/issue-template";
@@ -14,12 +10,9 @@
 import { runPlugin } from "../src/plugin";
 import { TransformDecodeCheckError, Value } from "@sinclair/typebox/value";
 import { envSchema } from "../src/types/env";
-<<<<<<< HEAD
 import { ResponseFromLlm } from "../src/adapters/openai/helpers/completions";
-=======
 import { CompletionsType } from "../src/adapters/openai/helpers/completions";
 import { logger } from "../src/helpers/errors";
->>>>>>> 27184779
 
 const TEST_QUESTION = "what is pi?";
 const TEST_SLASH_COMMAND = "@UbiquityOS what is pi?";
@@ -413,9 +406,6 @@
       },
       openai: {
         completions: {
-<<<<<<< HEAD
-          createCompletion: async (): Promise<ResponseFromLlm> => {
-=======
           getModelMaxTokenLimit: () => {
             return 50000;
           },
@@ -423,7 +413,6 @@
             return 50000;
           },
           createCompletion: async (): Promise<CompletionsType> => {
->>>>>>> 27184779
             return {
               answer: MOCK_ANSWER,
               groundTruths: [MOCK_ANSWER],
