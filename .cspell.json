{
  "$schema": "https://raw.githubusercontent.com/streetsidesoftware/cspell/main/cspell.schema.json",
  "version": "0.2",
  "ignorePaths": ["**/*.json", "**/*.css", "node_modules", "**/*.log", "./src/adapters/supabase/**/**.ts", "/supabase/*"],
  "useGitignore": true,
  "language": "en",
  "words": [
    "mswjs",
    "Nektos",
    "dataurl",
    "devpool",
    "outdir",
    "servedir",
    "Supabase",
    "SUPABASE",
    "typebox",
    "ubiquibot",
    "Smee",
    "sonarjs",
    "knip",
    "mischeck",
    "convo",
    "ubqbot",
    "behaviour",
    "voyageai",
    "Rerankers",
    "reranker",
    "rerank",
    "reranked",
    "mixtral",
    "nemo",
    "Reranking",
    "mistralai",
<<<<<<< HEAD
    "Precheck"
=======
    "Typeguard",
    "typeguards",
    "OPENROUTER_API_KEY",
    "Openrouter",
    "flac",
    "dylib",
    "mobileprovision",
    "icns"
>>>>>>> 27184779
  ],
  "dictionaries": ["typescript", "node", "software-terms"],
  "import": ["@cspell/dict-typescript/cspell-ext.json", "@cspell/dict-node/cspell-ext.json", "@cspell/dict-software-terms"],
  "ignoreRegExpList": ["[0-9a-fA-F]{6}"]
}<|MERGE_RESOLUTION|>--- conflicted
+++ resolved
@@ -1,7 +1,14 @@
 {
   "$schema": "https://raw.githubusercontent.com/streetsidesoftware/cspell/main/cspell.schema.json",
   "version": "0.2",
-  "ignorePaths": ["**/*.json", "**/*.css", "node_modules", "**/*.log", "./src/adapters/supabase/**/**.ts", "/supabase/*"],
+  "ignorePaths": [
+    "**/*.json",
+    "**/*.css",
+    "node_modules",
+    "**/*.log",
+    "./src/adapters/supabase/**/**.ts",
+    "/supabase/*"
+  ],
   "useGitignore": true,
   "language": "en",
   "words": [
@@ -31,9 +38,7 @@
     "nemo",
     "Reranking",
     "mistralai",
-<<<<<<< HEAD
-    "Precheck"
-=======
+    "Precheck",
     "Typeguard",
     "typeguards",
     "OPENROUTER_API_KEY",
@@ -42,9 +47,18 @@
     "dylib",
     "mobileprovision",
     "icns"
->>>>>>> 27184779
   ],
-  "dictionaries": ["typescript", "node", "software-terms"],
-  "import": ["@cspell/dict-typescript/cspell-ext.json", "@cspell/dict-node/cspell-ext.json", "@cspell/dict-software-terms"],
-  "ignoreRegExpList": ["[0-9a-fA-F]{6}"]
+  "dictionaries": [
+    "typescript",
+    "node",
+    "software-terms"
+  ],
+  "import": [
+    "@cspell/dict-typescript/cspell-ext.json",
+    "@cspell/dict-node/cspell-ext.json",
+    "@cspell/dict-software-terms"
+  ],
+  "ignoreRegExpList": [
+    "[0-9a-fA-F]{6}"
+  ]
 }